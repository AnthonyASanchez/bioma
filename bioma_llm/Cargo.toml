--- conflicted
+++ resolved
@@ -82,10 +82,6 @@
 goose = "0.17.2"
 strum = "0.26.0"
 tokio-stream = "0.1"
-<<<<<<< HEAD
-futures-util = "0.3"
-=======
 futures-util = "0.3"
 tempfile = "3.6.0"
-once_cell = "1.20.0"
->>>>>>> 27dada06
+once_cell = "1.20.0"