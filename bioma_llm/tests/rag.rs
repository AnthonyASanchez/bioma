--- conflicted
+++ resolved
@@ -155,19 +155,13 @@
 
     let mut goose = user.request(goose_request).await?;
 
-<<<<<<< HEAD
+// Clean up the temporary file
+    let _ = std::fs::remove_file(temp_file_path);
+
     match &goose.response {
         Ok(_) => return Ok(()),
         Err(_) => {
             return user.set_failure("upload request failed", &mut goose.request, None, None);
-=======
-    // Clean up the temporary file
-    let _ = std::fs::remove_file(temp_file_path);
-
-    if let Ok(response) = &goose.response {
-        if !response.status().is_success() {
-            return user.set_failure("upload request failed", &mut goose.request, Some(response.headers()), None);
->>>>>>> 332211ee
         }
     }
 }
