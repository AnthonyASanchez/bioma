--- conflicted
+++ resolved
@@ -175,11 +175,7 @@
         "query": "What is Bioma?",
         "threshold": 0.0,
         "limit": 10,
-<<<<<<< HEAD
-         "sources": ["path/to/source1", "path/to/source2"]
-=======
         "sources": ["/path/to/source1", "/path/to/source2"]
->>>>>>> b71ef549
     }'
 ```
 
