--- conflicted
+++ resolved
@@ -1,46 +1,27 @@
 {
-    "engine": {
-        "endpoint": "ws://0.0.0.0:9123",
-        "namespace": "dev",
-        "database": "bioma",
-        "username": "root",
-        "output_dir": ".output",
-        "local_store_dir": ".output/store",
-        "hf_cache_dir": ".output/cache/huggingface/hub"
-    },
-    "rag_endpoint": "http://0.0.0.0:5766",
-    "tools": [
-        {
-            "server": {
-                "name": "bioma-tool",
-                "enabled": true,
-                "command": "target/release/examples/mcp_server",
-                "args": [
-                    "--transport",
-                    "stdio",
-                    "--log-file",
-                    ".output/mcp_server-bioma.log"
-                ]
-            }
-<<<<<<< HEAD
-        },
-        {
-            "server": {
-                "name": "filesystem",
-                "enabled": true,
-                "command": "docker",
-                "args": [
-                    "run",
-                    "-i",
-                    "--rm",
-                    "--mount",
-                    "type=bind,src=/Users/rozgo/BiomaAI,dst=/Users/rozgo/BiomaAI",
-                    "mcp/filesystem",
-                    "/Users/rozgo/BiomaAI"
-                ]
-            }
-=======
->>>>>>> c0dbfc4d
-        }
-    ]
+  "engine": {
+    "endpoint": "ws://0.0.0.0:9123",
+    "namespace": "dev",
+    "database": "bioma",
+    "username": "root",
+    "output_dir": ".output",
+    "local_store_dir": ".output/store",
+    "hf_cache_dir": ".output/cache/huggingface/hub"
+  },
+  "rag_endpoint": "http://0.0.0.0:5766",
+  "tools": [
+    {
+      "server": {
+        "name": "bioma-tool",
+        "enabled": true,
+        "command": "target/release/examples/mcp_server",
+        "args": [
+          "--transport",
+          "stdio",
+          "--log-file",
+          ".output/mcp_server-bioma.log"
+        ]
+      }
+    }
+  ]
 }