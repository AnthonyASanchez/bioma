services:
  ollama:
    image: ollama/ollama:0.5.4
    container_name: bioma-ollama
    environment:
      - OLLAMA_ORIGINS=*
      - OLLAMA_HOST=0.0.0.0
      - OLLAMA_KEEPALIVE=-1
      - OLLAMA_DEBUG=0
    deploy:
      resources:
        reservations:
          devices:
            - driver: nvidia
              count: all
              capabilities: [gpu]
    volumes:
      - bioma-ollama_data:/root/.ollama
    ports:
      - "11434:11434"
    networks:
      - bioma-network

  surrealdb:
    image: surrealdb/surrealdb:v2.1.4
    container_name: bioma-surrealdb
    command: start --no-banner --allow-all --bind 0.0.0.0:9123 --user root --pass root surrealkv://data/bioma.db
    user: "1000:1000"
    volumes:
      - bioma-surreal_data:/data
    ports:
      - "9123:9123"
    networks:
      - bioma-network

  init-volume:
    image: busybox
    container_name: bioma-init-volume
    volumes:
      - bioma-surreal_data:/data
    command: chown -R 1000:1000 /data

  markitdown:
    build:
      context: assets/scripts/markitdown
      dockerfile: Dockerfile
    ports:
      - "5001:5001"
    entrypoint: [ "gunicorn", "--bind", "0.0.0.0:5001", "markitdown_script:app" ]

  pdf-analyzer:
    build:
      context: ../pdf-document-layout-analysis
      dockerfile: Dockerfile
    container_name: pdf-document-layout-analysis
<<<<<<< HEAD
    entrypoint: [ "gunicorn", "-k", "uvicorn.workers.UvicornWorker", "--chdir", "./src", "app:app", "--bind", "0.0.0.0:5060", "--timeout", "10000" ]
=======
    entrypoint:
      [
        "gunicorn",
        "-k",
        "uvicorn.workers.UvicornWorker",
        "--chdir",
        "./src",
        "app:app",
        "--bind",
        "0.0.0.0:5060",
        "--timeout",
        "10000",
      ]
>>>>>>> 54c71653
    init: true
    restart: unless-stopped
    ports:
      - "5060:5060"
    deploy:
      resources:
        reservations:
          devices:
            - driver: nvidia
              count: 1
              capabilities: [gpu]

  surrealist:
    image: surrealdb/surrealist:3.1.9
    container_name: bioma-surrealist
    ports:
      - "8080:8080"
    networks:
      - bioma-network

  minio:
    image: quay.io/minio/minio
    container_name: bioma-minio
    ports:
      - "9000:9000"
      - "9001:9001"
    networks:
      - bioma-network
    environment:
      MINIO_ROOT_USER: minioadmin
      MINIO_ROOT_PASSWORD: minioadmin
      MINIO_BROWSER: "on"
      MINIO_BROWSER_REDIRECT: "false"
      MINIO_BROWSER_REDIRECT_URL: "http://localhost:8082"
      MINIO_BROWSER_CONTENT_SECURITY_POLICY: "frame-ancestors * 'self' file://* http://* https://*; default-src * 'unsafe-inline' 'unsafe-eval'; connect-src * ws: wss:;"
      MINIO_BROWSER_X_FRAME_OPTIONS: "ALLOWALL"
      MINIO_BROWSER_COOKIE_SAMESITE: "None"
      MINIO_BROWSER_COOKIE_SECURE: "false"
    volumes:
      - bioma-minio-data:/data
    command: server /data --console-address ":9001"
    healthcheck:
      test: mc ready local
      start_period: 1s
      interval: 2s
      timeout: 10s
      retries: 10

  mc:
    image: minio/mc
    container_name: bioma-mc
    depends_on:
      - minio
    networks:
      - bioma-network
    entrypoint: >
      /bin/sh -c "
      sleep 5 &&
      mc alias set myminio http://minio:9000 minioadmin minioadmin &&
      mc mb -p myminio/bioma &&
      echo '{
        \"Version\": \"2012-10-17\",
        \"Statement\": [
          {
            \"Effect\": \"Allow\",
            \"Principal\": \"*\",
            \"Action\": \"s3:GetObject\",
            \"Resource\": \"arn:aws:s3:::bioma/*\"
          },
          {
            \"Effect\": \"Allow\",
            \"Principal\": {
              \"AWS\": \"*\"
            },
            \"Action\": [
              \"s3:GetBucketLocation\",
              \"s3:ListBucket\",
              \"s3:ListBucketMultipartUploads\",
              \"s3:AbortMultipartUpload\", 
              \"s3:DeleteObject\",
              \"s3:ListMultipartUploadParts\",
              \"s3:PutObject\"
            ],
            \"Resource\": [
              \"arn:aws:s3:::bioma\",
              \"arn:aws:s3:::bioma/*\"
            ]
          }
        ]
      }' > /tmp/policy.json &&
      mc anonymous set-json /tmp/policy.json myminio/bioma"

  nginx:
    image: nginx:alpine
    container_name: bioma-nginx
    ports:
      - "8082:80"
    volumes:
      - ./assets/nginx/nginx.conf:/etc/nginx/nginx.conf:ro
    depends_on:
      - minio
    networks:
      - bioma-network

  swagger-ui:
    image: swaggerapi/swagger-ui:latest
    container_name: swagger-ui
    ports:
      - "80:8080"
    environment:
      - SWAGGER_JSON=/app/openapi.json
    volumes:
      - ./tools/cognition/docs:/app

volumes:
  bioma-ollama_data:
  bioma-surreal_data:
  bioma-minio-data:


networks:
  bioma-network:
    driver: bridge<|MERGE_RESOLUTION|>--- conflicted
+++ resolved
@@ -53,9 +53,6 @@
       context: ../pdf-document-layout-analysis
       dockerfile: Dockerfile
     container_name: pdf-document-layout-analysis
-<<<<<<< HEAD
-    entrypoint: [ "gunicorn", "-k", "uvicorn.workers.UvicornWorker", "--chdir", "./src", "app:app", "--bind", "0.0.0.0:5060", "--timeout", "10000" ]
-=======
     entrypoint:
       [
         "gunicorn",
@@ -69,7 +66,6 @@
         "--timeout",
         "10000",
       ]
->>>>>>> 54c71653
     init: true
     restart: unless-stopped
     ports:
